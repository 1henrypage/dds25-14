import asyncio
import uuid
import os
import logging
from typing import MutableMapping, Callable, Any
import redis

from msgspec import msgpack

from aio_pika import Message, connect_robust, DeliveryMode
from aio_pika.abc import (
    AbstractChannel, AbstractConnection, AbstractIncomingMessage, AbstractQueue, ExchangeType, AbstractExchange
)

from common.idempotency_utils import IdempotencyManager
from common.msg_types import MsgType


class OrderWorkerClient:
    """
    Client which just inserts stuff into a queue from the order. No response expectation
    """
    connection: AbstractConnection
    channel: AbstractChannel
    exchange: AbstractExchange
    rabbitmq_url: str
    exchange_key: str

    def __init__(self, rabbitmq_url: str, exchange_key: str) -> None:
        """
        Initialise the object, but don't connect!

        :param exchange_key: The exchange name or queue name, depending on mode
        :param rabbitmq_url: The URL of the RabbitMQ server
        :param publish_to_exchange: Whether to publish to an exchange (True) or a queue (False)
        """
        self.rabbitmq_url = rabbitmq_url
        self.key = exchange_key

    async def connect(self) -> "OrderWorkerClient":
        """
        (async) Connects to the RabbitMQ server and creates a channel.
        """
        self.connection = await connect_robust(self.rabbitmq_url)
        self.channel = await self.connection.channel()
        self.exchange = await self.channel.declare_exchange(
            self.key, ExchangeType.FANOUT, durable=True
        )
        return self


    async def order_fanout_call(self, msg: Any, msg_type: MsgType, reply_to: str, correlation_id: str = None):
        """
        Forwards a message into a fanout exchange with a correlation id.
        """

        message = Message(
            msgpack.encode(msg),
            content_type="application/msgpack",
            correlation_id=correlation_id,
            delivery_mode=DeliveryMode.PERSISTENT,
            type=msg_type,
            reply_to=reply_to,
        )

        await self.exchange.publish(message, routing_key="")  # Routing key ignored for fanout

    async def disconnect(self):
        """
        Disconnects the client gracefully
        """
        if self.channel:
            await self.channel.close()
        if self.connection:
            await self.connection.close()




class RpcClient:
    """
    RPC Client to interact to queues and to listen for a response (through an exclusive response queue dedicated
    to this specific client). I thought about the futures problem a lot and could not come up with a better solution
    which did not involve and insane amount of overhead (examples: redirect to another endpoint which is responsible for polling
    a shared response queue between all consumers. We yield 2x network requests in this case. Other possibility is to FAN OUT all responses
    to all currently connected consumers, however, this means that all consumers are processing all messages and does not yield a performance
    improvement.
    """
    connection: AbstractConnection
    channel: AbstractChannel
    callback_queue: AbstractQueue
    rabbitmq_url: str
    routing_key: str
    online: bool

    def __init__(self, routing_key: str, rabbitmq_url: str) -> None:
        """
        Initialise the object, but don't connect!

        :param routing_key: The routing key for the ingress queue
        :param rabbitmq_url: The URL of the RabbitMQ server
        """
        self.futures: MutableMapping[str, asyncio.Future] = {}
        self.rabbitmq_url = rabbitmq_url
        self.routing_key = routing_key
        self.online = False

    async def connect(self) -> "RpcClient":
        """
        (async) Connects to the RabbitMQ server and creates a channel as well as a callback queue.
        :return: RPCClient itself
        """
        self.connection = await connect_robust(self.rabbitmq_url)
        self.channel = await self.connection.channel()
        self.callback_queue = await self.channel.declare_queue(exclusive=True)
        await self.callback_queue.consume(self.on_response, no_ack=True)
        self.online = True
        return self

    async def on_response(self, message: AbstractIncomingMessage) -> None:
        """
        Callback function which sets the future with the response from a worker.

        :param message: The response message from the worker
        :return: Nothing, the future will have a result
        """
        if message.correlation_id is None:
            logging.debug(f"Message doesn't have correlation ID: {message!r}")
            return

        future: asyncio.Future = self.futures.pop(message.correlation_id)
        future.set_result(message.body)

    async def call(self, msg: Any, msg_type: MsgType):
        """
        Forwards a message into a queue with a correlation id and asynchronously
        listens for a response.

        :param msg: The message to forward
        :param msg_type: The type of message to forward
        :return: A future which will resolve with the response.
        """

        if not self.online:
            raise RuntimeError("RpcClient is offline. Cannot send messages.")

        correlation_id = str(uuid.uuid4())
        future = asyncio.get_running_loop().create_future()
  
        self.futures[correlation_id] = future

        await self.channel.default_exchange.publish(
            Message(
                msgpack.encode(msg),
                content_type="application/msgpack",
                correlation_id=correlation_id,
                delivery_mode=DeliveryMode.PERSISTENT,
                reply_to=self.callback_queue.name,
                type=msg_type,
            ),
            routing_key=self.routing_key,
        )

        return await future

    async def disconnect(self):
        """
        Disconnects the client gracefully
        """

        self.online = False

        if self.futures:
            await asyncio.gather(*self.futures.values(), return_exceptions=True)

        if self.channel:
            await self.channel.close()  # Close the channel
        if self.connection:
            await self.connection.close()  # Close the connection


<<<<<<< HEAD
async def consume_events(process_message: Callable[[str, Any], Any],db: redis.RedisCluster) -> None:
=======
async def consume_events(process_message: Callable[[AbstractIncomingMessage], Any],
                         get_message_response_type: Callable[[AbstractIncomingMessage], str | None],
                         get_custom_reply_to: Callable[[AbstractIncomingMessage], str | None]) -> None:
>>>>>>> 8acef300
    """
    Event loop function which just listens for events in an ingress queue. (THIS IS FOR THE WORKER)
    This will process messages and forward events in a specific response queue.

    :param process_message: Lambda function which should be defined as follows
    :param db: redis instance
    input: (message_type: str, content: idk)
    return wrapped_response
    you can see examples of this at the bottom of each worker.py file.
    :return: Nothing
    """
    # Perform connection
    connection = await connect_robust(os.environ['RABBITMQ_URL'])
    channel = await connection.channel()
    exchange = channel.default_exchange
    queue = await channel.declare_queue(os.environ['ROUTE_KEY'])
<<<<<<< HEAD
    idempotency_manager = IdempotencyManager(db)
=======
    if "ORDER_OUTBOUND" in os.environ:
        order_outbound_exchange = await channel.declare_exchange(os.environ['ORDER_OUTBOUND'], ExchangeType.FANOUT, durable=True)
        await queue.bind(order_outbound_exchange)
>>>>>>> 8acef300

    async with queue.iterator() as qiterator:
        message: AbstractIncomingMessage
        async for message in qiterator:
            try:
                # TODO LOOK AT THE DOCUMENTATION FOR PARAMETERS THAT THIS TAKES
                # TODO EXPONENTIAL BACKOFF WILL NEED TO BE IMPLEMENTED MANUALLY
                async with message.process(requeue=False):
<<<<<<< HEAD
                    assert message.reply_to is not None
                    is_new, stored_response = await idempotency_manager.check_and_set_request(message.correlation_id)
                    # duplicated request, send cached response
                    if not is_new and stored_response:
                        await exchange.publish(
                            Message(
                                body=stored_response,
                                content_type="application/msgpack",
                                correlation_id=message.correlation_id,
                                delivery_mode=DeliveryMode.PERSISTENT
                                ),
                            routing_key=message.reply_to,
                        )
                        continue
                    message_type = message.type
                    message_body = msgpack.decode(message.body)
                    result = process_message(message_type, message_body)
                    encoded_result = msgpack.encode(result)

                    await idempotency_manager.store_response(message.correlation_id,encoded_result)

                    await exchange.publish(
                        Message(
                            body=encoded_result,
                            content_type="application/msgpack",
                            correlation_id=message.correlation_id,
                            delivery_mode=DeliveryMode.PERSISTENT,
                        ),
                        routing_key=message.reply_to,
                    )
=======

                    result = await process_message(message)
                    reply_to = get_custom_reply_to(message) or message.reply_to

                    if reply_to is not None and len(reply_to) > 0 and result is not None:
                        await exchange.publish(
                            Message(
                                body=msgpack.encode(result),
                                content_type="application/msgpack",
                                correlation_id=message.correlation_id,
                                delivery_mode=DeliveryMode.PERSISTENT,
                                type=get_message_response_type(message)
                            ),
                            routing_key=reply_to,
                        )
                    else:
                        logging.debug(f"Message does not have a reply queue {message!r}")
>>>>>>> 8acef300
            except Exception:
                logging.exception("Processing error for message %r", message)<|MERGE_RESOLUTION|>--- conflicted
+++ resolved
@@ -179,13 +179,10 @@
             await self.connection.close()  # Close the connection
 
 
-<<<<<<< HEAD
-async def consume_events(process_message: Callable[[str, Any], Any],db: redis.RedisCluster) -> None:
-=======
 async def consume_events(process_message: Callable[[AbstractIncomingMessage], Any],
                          get_message_response_type: Callable[[AbstractIncomingMessage], str | None],
-                         get_custom_reply_to: Callable[[AbstractIncomingMessage], str | None]) -> None:
->>>>>>> 8acef300
+                         get_custom_reply_to: Callable[[AbstractIncomingMessage], str | None],
+                         db: redis.RedisCluster) -> None:
     """
     Event loop function which just listens for events in an ingress queue. (THIS IS FOR THE WORKER)
     This will process messages and forward events in a specific response queue.
@@ -202,13 +199,10 @@
     channel = await connection.channel()
     exchange = channel.default_exchange
     queue = await channel.declare_queue(os.environ['ROUTE_KEY'])
-<<<<<<< HEAD
     idempotency_manager = IdempotencyManager(db)
-=======
     if "ORDER_OUTBOUND" in os.environ:
         order_outbound_exchange = await channel.declare_exchange(os.environ['ORDER_OUTBOUND'], ExchangeType.FANOUT, durable=True)
         await queue.bind(order_outbound_exchange)
->>>>>>> 8acef300
 
     async with queue.iterator() as qiterator:
         message: AbstractIncomingMessage
@@ -217,8 +211,7 @@
                 # TODO LOOK AT THE DOCUMENTATION FOR PARAMETERS THAT THIS TAKES
                 # TODO EXPONENTIAL BACKOFF WILL NEED TO BE IMPLEMENTED MANUALLY
                 async with message.process(requeue=False):
-<<<<<<< HEAD
-                    assert message.reply_to is not None
+
                     is_new, stored_response = await idempotency_manager.check_and_set_request(message.correlation_id)
                     # duplicated request, send cached response
                     if not is_new and stored_response:
@@ -232,31 +225,18 @@
                             routing_key=message.reply_to,
                         )
                         continue
-                    message_type = message.type
-                    message_body = msgpack.decode(message.body)
-                    result = process_message(message_type, message_body)
-                    encoded_result = msgpack.encode(result)
-
-                    await idempotency_manager.store_response(message.correlation_id,encoded_result)
-
-                    await exchange.publish(
-                        Message(
-                            body=encoded_result,
-                            content_type="application/msgpack",
-                            correlation_id=message.correlation_id,
-                            delivery_mode=DeliveryMode.PERSISTENT,
-                        ),
-                        routing_key=message.reply_to,
-                    )
-=======
 
                     result = await process_message(message)
                     reply_to = get_custom_reply_to(message) or message.reply_to
+
+                    encoded_result = msgpack.encode(result)
+
+                    await idempotency_manager.store_response(message.correlation_id,encoded_result)
 
                     if reply_to is not None and len(reply_to) > 0 and result is not None:
                         await exchange.publish(
                             Message(
-                                body=msgpack.encode(result),
+                                body=encoded_result,
                                 content_type="application/msgpack",
                                 correlation_id=message.correlation_id,
                                 delivery_mode=DeliveryMode.PERSISTENT,
@@ -266,6 +246,5 @@
                         )
                     else:
                         logging.debug(f"Message does not have a reply queue {message!r}")
->>>>>>> 8acef300
             except Exception:
                 logging.exception("Processing error for message %r", message)