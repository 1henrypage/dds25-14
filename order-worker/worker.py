import asyncio
import os
import random
import uuid
import time
from saga import check_saga_completion
import redis
from aio_pika.abc import AbstractIncomingMessage
import aiohttp

from msgspec import msgpack

from common.msg_types import MsgType
from common.queue_utils import consume_events, OrderWorkerClient
from common.request_utils import create_response_message, create_error_message
from common.redis_utils import configure_redis
from common.idempotency_utils import is_duplicate_message, cache_response
from model import OrderValue

GATEWAY_URL = os.environ['GATEWAY_URL']
db: redis.asyncio.cluster.RedisCluster = configure_redis(host=os.environ['MASTER_1'], port=int(os.environ['REDIS_PORT']))
order_worker_client: OrderWorkerClient = None

SAGA_TIMEOUT = 30

async def get_order_from_db(order_id: str) -> OrderValue | None:
    """
    Gets an order from DB via id. Is NONE, if it doesn't exist

    :param order_id: The order ID
    :return: The order as a `OrderValue` object, none if it doesn't exist
    """
    entry: bytes = await db.get(order_id)
    return msgpack.decode(entry, type=OrderValue) if entry else None

async def create_order(user_id: str):
    key = str(uuid.uuid4())
    value = msgpack.encode(OrderValue(paid=False, items=[], user_id=user_id, total_cost=0))
    try:
        await db.set(key, value)
    except redis.exceptions.RedisError as e:
        return create_error_message(str(e))
    return create_response_message(
        content = {'order_id': key},
        is_json=True
    )

async def batch_init_users(n: int, n_items: int, n_users: int, item_price: int):
    n = int(n)
    n_items = int(n_items)
    n_users = int(n_users)
    item_price = int(item_price)

    def generate_entry() -> OrderValue:
        user_id = random.randint(0, n_users - 1)
        item1_id = random.randint(0, n_items - 1)
        item2_id = random.randint(0, n_items - 1)
        value = OrderValue(paid=False,
                           items=[(f"{item1_id}", 1), (f"{item2_id}", 1)],
                           user_id=f"{user_id}",
                           total_cost=2*item_price)
        return value

    kv_pairs: dict[str, bytes] = {f"{i}": msgpack.encode(generate_entry())
                                  for i in range(n)}
    try:
        async with db.pipeline() as pipe:
            for key, value in kv_pairs.items():
                pipe.set(key, value)
            await pipe.execute()
    except redis.exceptions.RedisError as e:
        return create_error_message(
            error=str(e)
        )

    return create_response_message(
        content = {"msg": "Batch init for orders successful"},
        is_json=True
    )

async def find_order(order_id: str):
    try:
        order_entry: OrderValue = await get_order_from_db(order_id)
    except redis.exceptions.RedisError as e:
        return create_error_message(str(e))
    if order_entry is None:
        return create_error_message(f"Order: {order_id} not found")

    return create_response_message(
        content = {
                "order_id": order_id,
                "paid": order_entry.paid,
                "items": order_entry.items,
                "user_id": order_entry.user_id,
                "total_cost": order_entry.total_cost
        },
        is_json=True
    )


async def add_item(order_id: str, item_id: str, quantity: int):
    try:
        order_entry: OrderValue = await get_order_from_db(order_id)
        if order_entry is None:
            return create_error_message(f"Order: {order_id} not found")
    except redis.exceptions.RedisError as e:
        return create_error_message(str(e))

    async with aiohttp.ClientSession() as session:
        async with session.get(f"{GATEWAY_URL}/stock/find/{item_id}") as item_reply:
            if item_reply.status != 200:
                return create_error_message(
                    error=f"Item: {item_id} does not exist!"
                )
            item_json: dict = await item_reply.json()

    order_entry.items.append((item_id, int(quantity)))
    order_entry.total_cost += int(quantity) * item_json["price"]
    try:
        await db.set(order_id, msgpack.encode(order_entry))
    except redis.exceptions.RedisError as e:
        return create_error_message(
            error = str(e)
        )

    return create_response_message(
        content=f"Item: {item_id} added to: {order_id} price updated to: {order_entry.total_cost}",
        is_json=False
    )


async def checkout(order_id: str, correlation_id: str, reply_to: str):
    try:
        order_entry: OrderValue = await get_order_from_db(order_id)
        if order_entry is None:
            return create_error_message(f"Order: {order_id} not found")
    except redis.exceptions.RedisError as e:
        return create_error_message(str(e))

    await db.hset(f"saga-{correlation_id}", mapping={'order_id': order_id, 'reply_to': reply_to})

    await order_worker_client.order_fanout_call(
        msg=order_entry,
        msg_type=MsgType.SAGA_INIT,
        correlation_id=correlation_id,
        reply_to=os.environ['ROUTE_KEY']
    )

async def handle_payment_saga_response(status_code, correlation_id):
    await db.hsetnx(f"saga-{correlation_id}", "payment", "1" if status_code == 200 else "0")
    return await check_saga_completion(db, order_worker_client, correlation_id)

async def handle_stock_saga_response(status_code, correlation_id):
    await db.hsetnx(f"saga-{correlation_id}", "stock", "1" if status_code == 200 else "0")
    return await check_saga_completion(db, order_worker_client, correlation_id)

async def process_message(message: AbstractIncomingMessage):
    # Check for idempotency based on the correlation ID
    correlation_id = message.correlation_id
    message_type = message.type
    
    # Skip processing if this is a duplicate message
    is_duplicate, cached_response = is_duplicate_message(db, correlation_id, message_type)
    if is_duplicate:
        if cached_response:
            return cached_response
        else:
            print(f"No cached response found, skipping message: {correlation_id}")
            return create_response_message(
                content={"status": "skipped", "reason": "duplicate_message"},
                is_json=True
            )
    
    content = msgpack.decode(message.body)

    # Process the message based on its type
    if message_type == MsgType.CREATE:
<<<<<<< HEAD
        response = create_order(user_id=content['user_id'])
    elif message_type == MsgType.BATCH_INIT:
        response = batch_init_users(n=content['n'], n_items=content['n_items'], n_users=content['n_users'], item_price=content['item_price'])
    elif message_type == MsgType.FIND:
        response = find_order(order_id=content['order_id'])
=======
        return await create_order(user_id=content['user_id'])
    elif message_type == MsgType.BATCH_INIT:
        return await batch_init_users(n=content['n'], n_items=content['n_items'], n_users=content['n_users'], item_price=content['item_price'])
    elif message_type == MsgType.FIND:
        return await find_order(order_id=content['order_id'])
>>>>>>> 555d78a5
    elif message_type == MsgType.ADD:
        response = await add_item(order_id=content['order_id'], item_id=content['item_id'], quantity=content['quantity'])
    elif message_type == MsgType.CHECKOUT:
        response = await checkout(content['order_id'], message.correlation_id, reply_to=message.reply_to)
    elif message_type == MsgType.SAGA_PAYMENT_RESPONSE:
        response = await handle_payment_saga_response(status_code=content['status'], correlation_id=message.correlation_id)
    elif message_type == MsgType.SAGA_STOCK_RESPONSE:
        response = await handle_stock_saga_response(status_code=content['status'], correlation_id=message.correlation_id)
    else:
        response = create_error_message(error=f"Unknown message type: {message_type}")
    
    # Cache the response if we have a correlation ID
    if correlation_id and response:
        cache_response(db, correlation_id, message_type, response)
    
    return response

async def get_custom_reply_to(message: AbstractIncomingMessage) -> str:
    if message.type in (MsgType.SAGA_STOCK_RESPONSE, MsgType.SAGA_PAYMENT_RESPONSE):
        reply_to = await db.hget(f"saga-{message.correlation_id}", 'reply_to')
        reply_to = reply_to.decode('utf-8') if reply_to else None
        return reply_to

async def main():
    global order_worker_client
    order_worker_client = await OrderWorkerClient(
        rabbitmq_url=os.environ['RABBITMQ_URL'],
        exchange_key=os.environ['ORDER_OUTBOUND_EXCHANGE_IDENTIFIER']
    ).connect()

    await consume_events(
        process_message=process_message,
        get_message_response_type=lambda message: None,
        get_custom_reply_to=get_custom_reply_to
    )

if __name__ == "__main__":
    asyncio.run(main())


<|MERGE_RESOLUTION|>--- conflicted
+++ resolved
@@ -175,19 +175,11 @@
 
     # Process the message based on its type
     if message_type == MsgType.CREATE:
-<<<<<<< HEAD
-        response = create_order(user_id=content['user_id'])
+        response = await create_order(user_id=content['user_id'])
     elif message_type == MsgType.BATCH_INIT:
-        response = batch_init_users(n=content['n'], n_items=content['n_items'], n_users=content['n_users'], item_price=content['item_price'])
+        response = await batch_init_users(n=content['n'], n_items=content['n_items'], n_users=content['n_users'], item_price=content['item_price'])
     elif message_type == MsgType.FIND:
-        response = find_order(order_id=content['order_id'])
-=======
-        return await create_order(user_id=content['user_id'])
-    elif message_type == MsgType.BATCH_INIT:
-        return await batch_init_users(n=content['n'], n_items=content['n_items'], n_users=content['n_users'], item_price=content['item_price'])
-    elif message_type == MsgType.FIND:
-        return await find_order(order_id=content['order_id'])
->>>>>>> 555d78a5
+        response = await find_order(order_id=content['order_id'])
     elif message_type == MsgType.ADD:
         response = await add_item(order_id=content['order_id'], item_id=content['item_id'], quantity=content['quantity'])
     elif message_type == MsgType.CHECKOUT:
