import asyncio
import os
import random
import uuid
<<<<<<< HEAD
import time
from saga import check_saga_completion
=======
from saga import check_saga_completion, get_order_from_db
>>>>>>> 4c40107b
import redis
from aio_pika.abc import AbstractIncomingMessage
import aiohttp

from msgspec import msgpack

from common.msg_types import MsgType
from common.queue_utils import consume_events, OrderWorkerClient
from common.request_utils import create_response_message, create_error_message
from common.redis_utils import configure_redis
from common.idempotency_utils import is_duplicate_message, cache_response
from model import OrderValue

GATEWAY_URL = os.environ['GATEWAY_URL']
db: redis.asyncio.cluster.RedisCluster = configure_redis(host=os.environ['MASTER_1'], port=int(os.environ['REDIS_PORT']))
order_worker_client: OrderWorkerClient = None

SAGA_TIMEOUT = 30



async def create_order(user_id: str):
    key = str(uuid.uuid4())
    try:
        await db.hset(key, mapping={
            "paid": 0,
            "user_id": user_id,
            "total_cost": 0
        })
    except redis.exceptions.RedisError as e:
        return create_error_message(str(e))
    return create_response_message(
        content = {'order_id': key},
        is_json=True
    )

async def batch_init_users(n: int, n_items: int, n_users: int, item_price: int):
    n = int(n)
    n_items = int(n_items)
    n_users = int(n_users)
    item_price = int(item_price)

    def generate_entry() -> dict:
        return {
            "paid": 0,
            "user_id": str(random.randint(0, n_users - 1)),
            "total_cost": 2 * item_price,
        }

    kv_pairs = {str(i): generate_entry() for i in range(n)}

    try:
        async with db.pipeline() as pipe:
            for key, value in kv_pairs.items():
                pipe.hset(key, mapping={k: v for k, v in value.items()})
                pipe.rpush(f"{key}:items", str(random.randint(0, n_items - 1)), 1, str(random.randint(0, n_items - 1)), 1)
            await pipe.execute()
    except redis.exceptions.RedisError as e:
        return create_error_message(error=str(e))

    return create_response_message(
        content = {"msg": "Batch init for orders successful"},
        is_json=True
    )

async def find_order(order_id: str):
    try:
        order_entry: OrderValue = await get_order_from_db(db, order_id)
    except redis.exceptions.RedisError as e:
        return create_error_message(str(e))
    if order_entry is None:
        return create_error_message(f"Order: {order_id} not found")

    return create_response_message(
        content = {
                "order_id": order_id,
                "paid": order_entry.paid,
                "items": order_entry.items,
                "user_id": order_entry.user_id,
                "total_cost": order_entry.total_cost
        },
        is_json=True
    )


async def add_item(order_id: str, item_id: str, quantity: int):
    try:
        order_entry: OrderValue = await get_order_from_db(db, order_id)
        if order_entry is None:
            return create_error_message(f"Order: {order_id} not found")
    except redis.exceptions.RedisError as e:
        return create_error_message(str(e))

    async with aiohttp.ClientSession() as session:
        async with session.get(f"{GATEWAY_URL}/stock/find/{item_id}/priority") as item_reply:
            if item_reply.status != 200:
                return create_error_message(
                    error=f"Item: {item_id} does not exist!"
                )
            item_json: dict = await item_reply.json()


    try:
        async with db.pipeline() as pipe:
            pipe.rpush(f"{order_id}:items", item_id, quantity)
            pipe.hincrby(order_id, "total_cost", int(quantity * item_json["price"]))
            result = await pipe.execute()
    except redis.exceptions.RedisError as e:
        return create_error_message(
            error = str(e)
        )

    return create_response_message(
        content=f"Item: {item_id} added to: {order_id} price updated to: {result[1]}",
        is_json=False
    )


async def checkout(order_id: str, correlation_id: str, reply_to: str):
    try:
        order_entry: OrderValue = await get_order_from_db(db, order_id)
        if order_entry is None:
            return create_error_message(f"Order: {order_id} not found")
    except redis.exceptions.RedisError as e:
        return create_error_message(str(e))

    await db.hset(f"saga-{correlation_id}", mapping={'order_id': order_id, 'reply_to': reply_to})

    await order_worker_client.order_fanout_call(
        msg={"user_id": order_entry.user_id, "total_cost": order_entry.total_cost, "items": order_entry.items},
        msg_type=MsgType.SAGA_INIT,
        correlation_id=correlation_id,
        reply_to=os.environ['ROUTE_KEY']
    )

async def handle_payment_saga_response(status_code, correlation_id):
    await db.hsetnx(f"saga-{correlation_id}", "payment", "1" if status_code == 200 else "0")
    return await check_saga_completion(db, order_worker_client, correlation_id)

async def handle_stock_saga_response(status_code, correlation_id):
    await db.hsetnx(f"saga-{correlation_id}", "stock", "1" if status_code == 200 else "0")
    return await check_saga_completion(db, order_worker_client, correlation_id)

async def process_message(message: AbstractIncomingMessage):
    # Check for idempotency based on the correlation ID
    correlation_id = message.correlation_id
    message_type = message.type
    
    # Skip processing if this is a duplicate message
    cached_response = await is_duplicate_message(db, correlation_id, message_type)
    if cached_response:
        return cached_response
    
    content = msgpack.decode(message.body)

    # Process the message based on its type
    if message_type == MsgType.CREATE:
        response = await create_order(user_id=content['user_id'])
    elif message_type == MsgType.BATCH_INIT:
        response = await batch_init_users(n=content['n'], n_items=content['n_items'], n_users=content['n_users'], item_price=content['item_price'])
    elif message_type == MsgType.FIND:
        response = await find_order(order_id=content['order_id'])
    elif message_type == MsgType.ADD:
        response = await add_item(order_id=content['order_id'], item_id=content['item_id'], quantity=content['quantity'])
    elif message_type == MsgType.CHECKOUT:
        response = await checkout(content['order_id'], message.correlation_id, reply_to=message.reply_to)
    elif message_type == MsgType.SAGA_PAYMENT_RESPONSE:
        response = await handle_payment_saga_response(status_code=content['status'], correlation_id=message.correlation_id)
    elif message_type == MsgType.SAGA_STOCK_RESPONSE:
        response = await handle_stock_saga_response(status_code=content['status'], correlation_id=message.correlation_id)
    else:
        response = create_error_message(error=f"Unknown message type: {message_type}")
    
    # Cache the response if we have a correlation ID
    if correlation_id and response:
        await cache_response(db, correlation_id, message_type, response)
    
    return response

async def get_custom_reply_to(message: AbstractIncomingMessage) -> str:
    if message.type in (MsgType.SAGA_STOCK_RESPONSE, MsgType.SAGA_PAYMENT_RESPONSE):
        reply_to = await db.hget(f"saga-{message.correlation_id}", 'reply_to')
        reply_to = reply_to.decode('utf-8') if reply_to else None
        return reply_to

async def main():
    global order_worker_client
    order_worker_client = await OrderWorkerClient(
        rabbitmq_url=os.environ['RABBITMQ_URL'],
        exchange_key=os.environ['ORDER_OUTBOUND_EXCHANGE_IDENTIFIER']
    ).connect()

    await consume_events(
        process_message=process_message,
        get_message_response_type=lambda message: None,
        get_custom_reply_to=get_custom_reply_to
    )

if __name__ == "__main__":
    asyncio.run(main())


<|MERGE_RESOLUTION|>--- conflicted
+++ resolved
@@ -2,12 +2,7 @@
 import os
 import random
 import uuid
-<<<<<<< HEAD
-import time
-from saga import check_saga_completion
-=======
 from saga import check_saga_completion, get_order_from_db
->>>>>>> 4c40107b
 import redis
 from aio_pika.abc import AbstractIncomingMessage
 import aiohttp
@@ -26,8 +21,6 @@
 order_worker_client: OrderWorkerClient = None
 
 SAGA_TIMEOUT = 30
-
-
 
 async def create_order(user_id: str):
     key = str(uuid.uuid4())
