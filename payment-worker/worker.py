--- conflicted
+++ resolved
@@ -126,36 +126,20 @@
 
     # Process the message based on its type
     if message_type == MsgType.CREATE:
-<<<<<<< HEAD
-        response = create_user()
+        response = await create_user()
     elif message_type == MsgType.BATCH_INIT:
-        response = batch_init_users(
-=======
-        return await create_user()
-    elif message_type == MsgType.BATCH_INIT:
-        return await batch_init_users(
->>>>>>> 555d78a5
+        response = await batch_init_users(
             n=content['n'],
             starting_money=content['starting_money']
         )
     elif message_type == MsgType.FIND:
-<<<<<<< HEAD
-        response = find_user(user_id=content['user_id'])
+        response = await find_user(user_id=content['user_id'])
     elif message_type in (MsgType.ADD, MsgType.SAGA_PAYMENT_REVERSE):
-        response = add_credit(user_id=content['user_id'], amount=content["total_cost"])
+        response = await add_credit(user_id=content['user_id'], amount=content["total_cost"])
     elif message_type == MsgType.SUBTRACT:
-        response = remove_credit(user_id=content['user_id'], amount=content["total_cost"])
+        response = await remove_credit(user_id=content['user_id'], amount=content["total_cost"])
     elif message_type == MsgType.SAGA_INIT:
-        response = remove_credit(user_id=content['user_id'], amount=content['total_cost'])
-=======
-        return await find_user(user_id=content['user_id'])
-    elif message_type in (MsgType.ADD, MsgType.SAGA_PAYMENT_REVERSE):
-        return await add_credit(user_id=content['user_id'], amount=content["total_cost"])
-    elif message_type == MsgType.SUBTRACT:
-        return await remove_credit(user_id=content['user_id'], amount=content["total_cost"])
-    elif message_type == MsgType.SAGA_INIT:
-        return await remove_credit(user_id=content['user_id'], amount=content['total_cost'])
->>>>>>> 555d78a5
+        response = await remove_credit(user_id=content['user_id'], amount=content['total_cost'])
     elif message_type == MsgType.SAGA_STOCK_REVERSE:
         response = None  # Ignore
     else:
