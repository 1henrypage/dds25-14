import os
import uuid

import redis
import asyncio
import logging

from aio_pika.abc import AbstractIncomingMessage
from msgspec import msgpack

from common.msg_types import MsgType
from common.queue_utils import consume_events
from common.redis_utils import configure_redis, release_locks, acquire_locks, attempt_acquire_locks
from common.request_utils import create_error_message, create_response_message
from common.idempotency_utils import is_duplicate_message, cache_response

db: redis.asyncio.cluster.RedisCluster = configure_redis(host=os.environ['MASTER_1'], port=int(os.environ['REDIS_PORT']))


async def create_item(price: int):
    key = str(uuid.uuid4())
    try:
        await db.hset(key, mapping={"stock": 0, "price": int(price)})
    except redis.exceptions.RedisError as e:
        return create_error_message(str(e))
    return create_response_message(
        content={'item_id':key},
        is_json=True
    )


async def batch_init_users(n: int, starting_stock: int, item_price: int):
    n = int(n)
    starting_stock = int(starting_stock)
    item_price = int(item_price)


    try:
        async with db.pipeline() as pipe:
            for i in range(n):
                pipe.hset(f"{i}", mapping={"stock": starting_stock, "price": item_price})
            await pipe.execute()
    except redis.exceptions.RedisError as e:
        return create_error_message(str(e))

    return create_response_message(
        content={"msg": "Batch init for stock successful"},
        is_json=True
    )

async def find_item(item_id: str):
    try:
        item_data = await db.hgetall(item_id)
        if not item_data:
            return create_error_message(f"Item: {item_id} not found")
    except redis.exceptions.RedisError as e:
        return create_error_message(str(e))

    return create_response_message(
        content={
            "stock": int(item_data.get(b"stock", b"-1").decode("utf-8")),
            "price": int(item_data.get(b"price", b"-1").decode("utf-8"))
        },
        is_json=True
    )

async def add_stock(item_id: str, amount: int):
    try:
        if not await db.exists(item_id):
            return create_error_message(f"Item: {item_id} not found")
    except redis.exceptions.RedisError as e:
        return create_error_message(str(e))

    # update stock, serialize and update database
    try:
        new_stock = int(await db.hincrby(item_id, "stock", amount))
    except redis.exceptions.RedisError as e:
        return create_error_message(str(e))

    return create_response_message(
        content = f"Item: {item_id} stock updated to: {new_stock}",
        is_json=False
    )

async def remove_stock(item_id: str, amount: int):
    try:
        item_stock = await db.hget(item_id, "stock")
        if item_stock is None:
            return create_error_message(f"Item: {item_id} not found")
    except redis.exceptions.RedisError as e:
        return create_error_message(str(e))

    # attempt to get lock
    if not await attempt_acquire_locks(db, [item_id]):
        return create_error_message("Failed to acquire necessary lock after multiple retries")

    try:
        item_stock = int(item_stock)
        amount = int(amount)

        # update stock, serialize and update database
        if item_stock < amount:
            return create_error_message(
                error=f"Item: {item_id} stock cannot get reduced below zero!"
            )

        new_stock = await db.hincrby(item_id, "stock", -amount)
        return create_response_message(
            content=f"Item: {item_id} stock updated to: {new_stock}",
            is_json=False
        )
    except redis.exceptions.RedisError as e:
        return create_error_message(str(e))
    finally:
        await release_locks(db, [item_id])


async def check_and_validate_stock(item_dict: dict[str, int]):
    """Validates if there is enough stock for all items in the dictionary."""
    # Start a pipeline to fetch all stocks in one go
    # Queue all the hget commands for each item
    async with db.pipeline() as pipe:
        for item_id in item_dict:
            pipe.hget(item_id, "stock")

        results = await pipe.execute()

    # Now process each result
    for index, (item_id, amount) in enumerate(item_dict.items()):
        current_stock = results[index]
        if current_stock is None or int(current_stock) < amount:
            return create_error_message(f"Not enough stock for item: {item_id}")


async def subtract_bulk(item_dict: dict[str, int]):
    """Attempts to decrement stock safely while locking only relevant keys."""
    # Attempt to acquire locks
    if not await attempt_acquire_locks(db, item_dict.keys()):
        return create_error_message("Failed to acquire necessary locks after multiple retries")
    try:
        # Fetch current stock levels and check availability
        if validation_error := await check_and_validate_stock(item_dict):
            return validation_error

        # If sufficient stock is available, update in a pipeline
        async with db.pipeline() as pipe:
            for item_id, dec_amount in item_dict.items():
                pipe.hincrby(item_id, "stock", -dec_amount)
            await pipe.execute()
        return create_response_message(content="All items' stock successfully updated for the saga.", is_json=False)
    except redis.exceptions.RedisError as e:
        return create_error_message(str(e))
    finally:
        await release_locks(db, item_dict.keys())

async def add_bulk(item_dict: dict[str, int]):
    # Use a pipeline to send multiple INCRBY commands in a batch
    try:
        async with db.pipeline() as pipe:
            for item_id, inc_amount in item_dict.items():
                pipe.hincrby(item_id, "stock", inc_amount)
            await pipe.execute()
    except redis.exceptions.RedisError as e:
        return create_error_message(str(e))

    return create_response_message(
        content="Stock successfully restored for the saga reversal.",
        is_json=False
    )

async def process_message(message: AbstractIncomingMessage):
    correlation_id = message.correlation_id
    message_type = message.type
    
    # Skip processing if this is a duplicate message
    cached_response = await is_duplicate_message(db, correlation_id, message_type)
    if cached_response:
        return cached_response
    
    content = msgpack.decode(message.body)

    # Process the message based on its type
    if message_type == MsgType.CREATE:
        response = await create_item(price=content["price"])
    elif message_type == MsgType.BATCH_INIT:
<<<<<<< HEAD
        response = await batch_init_users(n=content["n"], starting_stock=content["starting_stock"], item_price=content["item_price"])
    elif message_type == MsgType.FIND:
        response = await find_item(item_id=content["item_id"])
=======
        return await batch_init_users(n=content["n"], starting_stock=content["starting_stock"], item_price=content["item_price"])
    elif message_type == MsgType.FIND or message_type == MsgType.FIND_PRIORITY:
        return await find_item(item_id=content["item_id"])
>>>>>>> 4c40107b
    elif message_type == MsgType.ADD:
        response = await add_stock(item_id=content["item_id"], amount=content["total_cost"])
    elif message_type == MsgType.SUBTRACT:
        response = await remove_stock(item_id=content["item_id"], amount=content["total_cost"])
    elif message_type == MsgType.SAGA_INIT:
        response = await subtract_bulk(item_dict=dict(content["items"]))
    elif message_type == MsgType.SAGA_STOCK_REVERSE:
        response = await add_bulk(item_dict=dict(content["items"]))
    elif message_type == MsgType.SAGA_PAYMENT_REVERSE:
        response = None  # Ignore
    else:
        response = create_error_message(error=f"Unknown message type: {message_type}")
    
    # Cache the response if we have a correlation ID and response
    if correlation_id and response:
        await cache_response(db, correlation_id, message_type, response)
    
    return response

def get_message_response_type(message: AbstractIncomingMessage) -> MsgType:
    if message.type == MsgType.SAGA_INIT:
        return MsgType.SAGA_STOCK_RESPONSE

async def get_custom_reply_to(message: AbstractIncomingMessage) -> str:
    return None


if __name__ == "__main__":
    asyncio.run(consume_events(
        process_message=process_message,
        get_message_response_type=get_message_response_type,
        get_custom_reply_to=get_custom_reply_to
    ))<|MERGE_RESOLUTION|>--- conflicted
+++ resolved
@@ -183,15 +183,9 @@
     if message_type == MsgType.CREATE:
         response = await create_item(price=content["price"])
     elif message_type == MsgType.BATCH_INIT:
-<<<<<<< HEAD
         response = await batch_init_users(n=content["n"], starting_stock=content["starting_stock"], item_price=content["item_price"])
-    elif message_type == MsgType.FIND:
+    elif message_type == MsgType.FIND or message_type == MsgType.FIND_PRIORITY:
         response = await find_item(item_id=content["item_id"])
-=======
-        return await batch_init_users(n=content["n"], starting_stock=content["starting_stock"], item_price=content["item_price"])
-    elif message_type == MsgType.FIND or message_type == MsgType.FIND_PRIORITY:
-        return await find_item(item_id=content["item_id"])
->>>>>>> 4c40107b
     elif message_type == MsgType.ADD:
         response = await add_stock(item_id=content["item_id"], amount=content["total_cost"])
     elif message_type == MsgType.SUBTRACT:
